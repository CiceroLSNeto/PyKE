import numpy as np
import scipy
import matplotlib.pyplot as plt
from astropy.io import fits
from .lightcurve import LightCurve
from .utils import KeplerQualityFlags, plot_image


__all__ = ['KeplerTargetPixelFile']


class TargetPixelFile(object):
    """
    TargetPixelFile class
    """
    def to_lightcurve(self, method=None, subtract_bkg=False, **kwargs):
        """Returns a raw light curve of the TPF.

        Attributes
        ----------
        method : str or None
            Method to detrend the light curve.
        kwargs : dict
            Keyword arguments passed to the detrending method.

        Returns
        -------
        lc : LightCurve object
            Array containing the summed or detrended flux within the aperture
            for each cadence.
        """
        pass


class KeplerTargetPixelFile(TargetPixelFile):
    """
    Defines a TargetPixelFile class for the Kepler/K2 Mission.
    Enables extraction of raw lightcurves and centroid positions.

    Attributes
    ----------
    path : str
        Path to fits file.
    aperture_mask : array-like or str
        A boolean array describing the aperture such that `False` means
        that the pixel will be masked out. It can also use the default
        Kepler pipeline's aperture if the value 'kepler-pipeline' is passed.
        The default behaviour is to use all pixels.
    quality_bitmask : int
        Bitmask specifying quality flags of cadences that should be ignored.
    quality_mask : str
        String describing the type of mask that should be applied
            default: recommended quality mask
            conservative: removes more flags, known to remove good data
            hard: removes all data that has been flagged

    References
    ----------
    .. [1] Kepler: A Search for Terrestrial Planets. Kepler Archive Manual.
        http://archive.stsci.edu/kepler/manuals/archive_manual.pdf
    """


    def __init__(self, path, aperture_mask=None,
<<<<<<< HEAD
                 quality_mask='default',quality_bitmask=None,
                 **kwargs):
        self.path = path
        self.hdu = fits.open(self.path, **kwargs)
        self.quality_mask = self._quality_mask(quality_bitmask,quality_mask)
=======
                 quality_bitmask=KeplerQualityFlags.DEFAULT_BITMASK,
                 **kwargs):
        self.path = path
        self.hdu = fits.open(self.path, **kwargs)
        self.quality_bitmask = quality_bitmask
        self.quality_mask = self._quality_mask(quality_bitmask)
>>>>>>> 7396df83
        self.aperture_mask = aperture_mask

    def _quality_mask(self, bitmask, mask):
        """Returns a boolean mask which flags all good-quality cadences.
        Parameters
        ----------
        quality_bitmask : int
            Bitmask. See ref. [1], table 2-3.
        """
<<<<<<< HEAD
        if bitmask == None:
            if (mask is None) or (mask is 'None'):
                bitmask=None
            if (mask is 'default'):
                bitmask=KeplerQualityFlags.DEFAULT_BITMASK
            if (mask is 'conservative'):
                bitmask=KeplerQualityFlags.CONSERVATIVE_BITMASK
            if (mask is 'hard'):
                bitmask=KeplerQualityFlags.QUALITY_ZERO_BITMASK
            if not (mask in [None,'None','default','conservative','hard']):
                bitmask=KeplerQualityFlags.DEFAULT_BITMASK
            self.quality_bitmask=bitmask
        if bitmask is None:
            return ~np.zeros(len(self.hdu[1].data['TIME']),dtype=bool)
        else:
            return (self.hdu[1].data['QUALITY'] & bitmask) == 0
=======
        return (self.hdu[1].data['QUALITY'] & quality_bitmask) == 0

    def header(self, ext=0):
        """Returns the header for a given extension."""
        return self.hdu[ext].header
>>>>>>> 7396df83


    def header(self, ext=0):
        """Returns the header for a given extension."""
        return self.hdu[ext].header

    @property
    def keplerid(self):
        return self.header()['KEPLERID']

    @property
    def module(self):
        return self.header()['MODULE']

    @property
    def channel(self):
        return self.header()['CHANNEL']

    @property
    def output(self):
        return self.header()['OUTPUT']

    @property
    def column(self):
        return self.hdu['TARGETTABLES'].header['1CRV5P']

    @property
    def row(self):
        return self.hdu['TARGETTABLES'].header['2CRV5P']

    def plot(self, frame=None, cadenceno=None, **kwargs):
        """
        Plot a target pixel file at a given frame (index) or cadence number.

        Parameters
        ----------
        frame : int
            Frame number.
        cadenceno : int
            Alternatively, a cadence number can be provided.
            This argument has priority over frame number.
        """
        if cadenceno is not None:
            frame = np.argwhere(cadenceno == self.cadenceno)[0][0]
        elif frame is None:
            raise ValueError("Either frame or cadenceno must be provided.")

        pflux = self.flux[frame]
        plot_image(pflux, title='Kepler ID: {}'.format(self.keplerid),
                   extent=(self.column, self.column + self.shape[2],
                           self.row, self.row + self.shape[1]), **kwargs)

    @property
    def aperture_mask(self):
        return self._aperture_mask

    @aperture_mask.setter
    def aperture_mask(self, mask):
        if mask == 'kepler-pipeline':
            self._aperture_mask = self.hdu[-1].data == 3
        elif mask is not None:
            self._aperture_mask = mask
        else:
            mask = self.hdu[1].data['FLUX'][100] == self.hdu[1].data['FLUX'][100]
            self._aperture_mask = np.ones((self.shape[1], self.shape[2]),
                                          dtype=bool) * mask

    @property
    def aperture_npix(self):
        """Number of pixels in the aperture"""
        return self.aperture_mask.sum()

    @property
    def n_good_cadences(self):
        """Returns the number of good-quality cadences."""
        return self.quality_mask.sum()

    @property
    def shape(self):
        """Return the cube dimension shape."""
        return self.flux.shape

    @property
    def time(self):
        """Returns the time for all good-quality cadences."""
        return self.hdu[1].data['TIME'][self.quality_mask]

    @property
    def cadenceno(self):
        """Return the cadence number for all good-quality cadences."""
        return self.hdu[1].data['CADENCENO'][self.quality_mask]

    @property
    def nan_time_mask(self):
        """Returns a boolean mask flagging cadences whose time is `nan`."""
        return ~np.isfinite(self.time)

    @property
    def flux(self):
        """Returns the flux for all good-quality cadences."""
        return self.hdu[1].data['FLUX'][self.quality_mask]

    @property
    def flux_err(self):
        """Returns the flux uncertainty for all good-quality cadences."""
        return self.hdu[1].data['FLUX_ERR'][self.quality_mask]

    @property
    def flux_bkg(self):
        """Returns the background flux for all good-quality cadences."""
        return self.hdu[1].data['FLUX_BKG'][self.quality_mask]

    @property
    def quality(self):
        """Returns the quality flag integer of every good cadence."""
        return self.hdu[1].data['QUALITY'][self.quality_mask]

    def estimate_bkg_per_pixel(self, method='median'):
        """Returns an estimate of the background value per pixel for every
        cadence.

        Parameters
        ----------
        method : str
            The method used to estimate the background:
                * 'median' - median of the pixel values per cadence.
                * 'mean' - mean of the pixel values per cadence.
                * 'mode' - mode of the pixel values per cadence (usually slow).
                * 'kepler_pipeline' - uses the background values estimated by
                   the kepler pipeline.

        Returns
        -------
        value : array-like
            Array in which the i-th element represents an estimate of the
            background density at the i-th cadence.
        """
        if method == 'median':
            return np.nanmedian(self.flux[:, self.aperture_mask], axis=1)
        elif method == 'mean':
            return np.nanmean(self.flux[:, self.aperture_mask], axis=1)
        elif method == 'mode':
            return scipy.stats.mode(self.flux[:, self.aperture_mask], axis=1,
                                    nan_policy='omit')[0].reshape(-1)
        elif method == 'kepler_pipeline':
            return np.nansum(self.flux_bkg[:, self.aperture_mask], axis=1) / self.aperture_npix
        else:
            raise ValueError("method {} is not available".format(method))

    def to_fits(self):
        """Save the TPF to fits"""
        raise NotImplementedError

    def _get_aperture_flux(self):
        af = np.nansum(self.flux[:, self.aperture_mask], axis=1)
        npix = np.sum(self.aperture_mask)
        er = (1./npix)*(np.nansum(self.flux_err[:, self.aperture_mask]**2, axis=1)**0.5)
        return af,er

    def get_bkg_lightcurve(self, method='median'):
        return self.estimate_bkg_per_pixel(method=method) * self.aperture_npix

    def to_lightcurve(self, subtract_bkg=False):
        """Performs apperture photometry and optionally detrends the lightcurve.

        Attributes
        ----------
        subtract_bkg : bool
            Whether or not to subtract the background.

        Returns
        -------
        lc : LightCurve object
            Array containing the summed flux within the aperture for each
            cadence.
        """

        aperture_flux, aperture_flux_err = self._get_aperture_flux()
        if subtract_bkg:
            aperture_flux = aperture_flux - self.get_bkg_lightcurve()

        return LightCurve(flux=aperture_flux, time=self.time, flux_err = aperture_flux_err)<|MERGE_RESOLUTION|>--- conflicted
+++ resolved
@@ -62,20 +62,11 @@
 
 
     def __init__(self, path, aperture_mask=None,
-<<<<<<< HEAD
                  quality_mask='default',quality_bitmask=None,
                  **kwargs):
         self.path = path
         self.hdu = fits.open(self.path, **kwargs)
         self.quality_mask = self._quality_mask(quality_bitmask,quality_mask)
-=======
-                 quality_bitmask=KeplerQualityFlags.DEFAULT_BITMASK,
-                 **kwargs):
-        self.path = path
-        self.hdu = fits.open(self.path, **kwargs)
-        self.quality_bitmask = quality_bitmask
-        self.quality_mask = self._quality_mask(quality_bitmask)
->>>>>>> 7396df83
         self.aperture_mask = aperture_mask
 
     def _quality_mask(self, bitmask, mask):
@@ -85,7 +76,6 @@
         quality_bitmask : int
             Bitmask. See ref. [1], table 2-3.
         """
-<<<<<<< HEAD
         if bitmask == None:
             if (mask is None) or (mask is 'None'):
                 bitmask=None
@@ -102,13 +92,6 @@
             return ~np.zeros(len(self.hdu[1].data['TIME']),dtype=bool)
         else:
             return (self.hdu[1].data['QUALITY'] & bitmask) == 0
-=======
-        return (self.hdu[1].data['QUALITY'] & quality_bitmask) == 0
-
-    def header(self, ext=0):
-        """Returns the header for a given extension."""
-        return self.hdu[ext].header
->>>>>>> 7396df83
 
 
     def header(self, ext=0):
