import pytest
import math
import numpy as np
from astropy.io import fits
from astropy.utils.data import get_pkg_data_filename
from oktopus import PoissonPosterior, UniformPrior, GaussianPrior, JointPrior
<<<<<<< HEAD
from ..kepler_prf import KeplerPRF, KeplerSceneModel, estimate_initial_guesses
=======
from ..kepler_prf import KeplerPRF, get_initial_guesses
>>>>>>> fe985eb3


@pytest.mark.skip(reason="no way of currently testing this")
def test_prf_normalization():
    """Does the PRF model integrate to the requested flux across the focal plane?"""
    for channel in [1, 20, 40, 60, 84]:
        for col in [123, 678]:
            for row in [234, 789]:
                shape = (18, 14)
                flux = 100
                prf = KeplerPRF(channel=channel, column=col, row=row, shape=shape)
                prf_sum = prf.evaluate(flux, col + shape[0]/2, row + shape[1]/2, 1, 1).sum()
                assert np.isclose(prf_sum, flux, rtol=0.1)


@pytest.mark.skip(reason="no way of currently testing this")
def test_prf_vs_aperture_photometry():
    """Is the PRF photometry result consistent with simple aperture photometry?"""
    tpf_fn = get_pkg_data_filename("data/ktwo201907706-c01-first-cadence.fits.gz")
    tpf = fits.open(tpf_fn)
    col, row = 173, 526
    prf = KeplerPRF(channel=tpf[0].header['CHANNEL'],
                    column=col, row=row,
                    shape=tpf[1].data.shape)
<<<<<<< HEAD
    scene = KeplerSceneModel(prf_model=prf, n_sources=1)
    fluxo, colo, rowo, _ = estimate_initial_guesses(data=tpf[1].data,
                                                    ref_col=prf.col_coord[0],
                                                    ref_row=prf.row_coord[0])
    bkgo = np.median(tpf[1].data)
=======
    fluxo, colo, rowo, _ = get_initial_guesses(data=tpf[1].data,
                                               ref_col=prf.x[0],
                                               ref_row=prf.y[0])
    bkgo = np.mean(tpf[1].data)
>>>>>>> fe985eb3
    aperture_flux = tpf[1].data.sum() - bkgo
    prior = JointPrior(GaussianPrior(mean=fluxo, var=math.sqrt(fluxo)),
                       UniformPrior(lb=prf.col_coord[0], ub=prf.col_coord[-1]),
                       UniformPrior(lb=prf.row_coord[0], ub=prf.row_coord[-1]),
                       GaussianPrior(mean=1, var=1e-9),
                       GaussianPrior(mean=1, var=1e-9),
                       GaussianPrior(mean=bkgo, var=math.sqrt(bkgo)))
    logL = PoissonPosterior(tpf[1].data, mean=scene, prior=prior)
    fitresult = logL.fit((fluxo, colo, rowo, 1, 1, bkgo))
    prf_flux, prf_col, prf_row, prf_stretch_col, prf_stretch_row, prf_bkg = fitresult.x
    assert np.isclose(prf_col, col+9, rtol=1e-3)
    assert np.isclose(prf_row, row+9, rtol=1e-3)
    assert np.isclose(prf_bkg, np.percentile(tpf[1].data, 10), rtol=0.1)
    assert np.isclose(aperture_flux, prf_flux, rtol=0.1)<|MERGE_RESOLUTION|>--- conflicted
+++ resolved
@@ -4,11 +4,7 @@
 from astropy.io import fits
 from astropy.utils.data import get_pkg_data_filename
 from oktopus import PoissonPosterior, UniformPrior, GaussianPrior, JointPrior
-<<<<<<< HEAD
 from ..kepler_prf import KeplerPRF, KeplerSceneModel, estimate_initial_guesses
-=======
-from ..kepler_prf import KeplerPRF, get_initial_guesses
->>>>>>> fe985eb3
 
 
 @pytest.mark.skip(reason="no way of currently testing this")
@@ -33,18 +29,11 @@
     prf = KeplerPRF(channel=tpf[0].header['CHANNEL'],
                     column=col, row=row,
                     shape=tpf[1].data.shape)
-<<<<<<< HEAD
     scene = KeplerSceneModel(prf_model=prf, n_sources=1)
     fluxo, colo, rowo, _ = estimate_initial_guesses(data=tpf[1].data,
                                                     ref_col=prf.col_coord[0],
                                                     ref_row=prf.row_coord[0])
     bkgo = np.median(tpf[1].data)
-=======
-    fluxo, colo, rowo, _ = get_initial_guesses(data=tpf[1].data,
-                                               ref_col=prf.x[0],
-                                               ref_row=prf.y[0])
-    bkgo = np.mean(tpf[1].data)
->>>>>>> fe985eb3
     aperture_flux = tpf[1].data.sum() - bkgo
     prior = JointPrior(GaussianPrior(mean=fluxo, var=math.sqrt(fluxo)),
                        UniformPrior(lb=prf.col_coord[0], ub=prf.col_coord[-1]),
